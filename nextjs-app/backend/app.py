# backend/app.py
from __future__ import annotations

import os
import uuid
import hashlib
import json
import time
from datetime import datetime, timezone
from functools import wraps
from typing import Dict, List, Optional, Tuple

from flask import Flask, jsonify, request, g
from flask_cors import CORS
from flask_sqlalchemy import SQLAlchemy

from werkzeug.exceptions import HTTPException

from news_sources import fetch_articles
from sentiment import classify_sentiment
import facebook_client
<<<<<<< HEAD
import x_client
=======
import twitter_client
>>>>>>> 4ffc4e75
from itsdangerous import BadSignature, SignatureExpired, URLSafeTimedSerializer
import logging

DATABASE_URL = os.getenv("DATABASE_URL", "sqlite:///amber.db")
POST_LIMIT = int(os.getenv("NEWS_POST_LIMIT", "6"))
FACEBOOK_GRAPH_ENABLED = os.getenv("FACEBOOK_GRAPH_ENABLED", "0").lower() in {"1", "true", "yes", "on"}
FACEBOOK_GRAPH_LIMIT = int(os.getenv("FACEBOOK_GRAPH_LIMIT", "10"))
<<<<<<< HEAD
X_INGEST_ENABLED = os.getenv("X_INGEST_ENABLED", "false").lower() in {"1", "true", "yes", "on"}
X_INGEST_LIMIT = int(os.getenv("X_INGEST_LIMIT", "10"))
=======
TWITTER_ENABLED = os.getenv("TWITTER_ENABLED", "0").lower() in {"1", "true", "yes", "on"}
TWITTER_LIMIT = int(os.getenv("TWITTER_LIMIT", "10"))
>>>>>>> 4ffc4e75
ADMIN_JWT_SECRET = os.getenv("ADMIN_JWT_SECRET", "amber-dev-secret")
ADMIN_JWT_TTL = int(os.getenv("ADMIN_JWT_TTL", "3600"))
ADMIN_BOOTSTRAP_SECRET = os.getenv("ADMIN_BOOTSTRAP_SECRET", ADMIN_JWT_SECRET)

app = Flask(__name__)
app.config["SQLALCHEMY_DATABASE_URI"] = DATABASE_URL
app.config["SQLALCHEMY_TRACK_MODIFICATIONS"] = False

db = SQLAlchemy(app)
CORS(app, resources={r"/api/*": {"origins": "*"}})


def require_auth(allowed_roles: Optional[List[str]] = None):
    """
    Decorator to require authentication and optionally check roles.
    
    Args:
        allowed_roles: List of allowed roles (e.g., ["admin", "reviewer"]). 
                      If None, any authenticated user is allowed.
    
    Returns:
        The decorated function or an error response.
    """
    if allowed_roles is None:
        allowed_roles = ["admin", "reviewer"]
    
    def decorator(func):
        @wraps(func)
        def wrapper(*args, **kwargs):
            auth_header = request.headers.get("Authorization", "")
            if not auth_header.startswith("Bearer "):
                return jsonify({"error": "unauthorized", "details": "Missing or invalid Authorization header"}), 401
            
            token = auth_header.split(" ", 1)[1].strip()
            payload = _verify_admin_token(token)
            if not payload:
                return jsonify({"error": "unauthorized", "details": "Invalid or expired token"}), 401
            
            # Check role if specific roles are required
            user_role = payload.get("role", "admin")
            if allowed_roles and user_role not in allowed_roles:
                return jsonify({"error": "forbidden", "details": f"Role '{user_role}' not authorized for this action"}), 403
            
            # Store payload in flask g for access in the view
            g.auth_payload = payload
            return func(*args, **kwargs)
        return wrapper
    return decorator


class Leader(db.Model):
    __tablename__ = "leaders"

    id = db.Column(db.String, primary_key=True)
    name = db.Column(db.String, nullable=False)
    handles = db.Column(db.JSON, nullable=False, default=dict)
    tracking_topics = db.Column(db.JSON, nullable=False, default=list)
    created_at = db.Column(db.DateTime, default=datetime.utcnow)

    posts = db.relationship("Post", backref="leader", cascade="all, delete-orphan")

    def to_dict(self) -> Dict:
        avatar_url = _facebook_avatar(self.handles.get("facebook")) if self.handles else None
        return {
            "id": self.id,
            "name": self.name,
            "handles": self.handles,
            "trackingTopics": self.tracking_topics,
            "createdAt": self.created_at.isoformat(),
            "avatarUrl": avatar_url,
        }


class Post(db.Model):
    __tablename__ = "posts"

    id = db.Column(db.String, primary_key=True)
    leader_id = db.Column(db.String, db.ForeignKey("leaders.id"), nullable=False)
    platform = db.Column(db.String, nullable=False)
    content = db.Column(db.Text, nullable=False)
    timestamp = db.Column(db.DateTime, nullable=False, default=datetime.utcnow)
    sentiment = db.Column(db.String, nullable=False, default="Neutral")
    metrics = db.Column(db.JSON, nullable=False, default=dict)
    verification_status = db.Column(db.String, nullable=False, default="Needs Review")
    created_at = db.Column(db.DateTime, default=datetime.utcnow)

    def to_dict(self) -> Dict:
        return {
            "id": self.id,
            "leaderId": self.leader_id,
            "leaderName": self.leader.name if self.leader else None,
            "platform": self.platform,
            "content": self.content,
            "timestamp": self.timestamp.isoformat(),
            "sentiment": self.sentiment,
            "metrics": self.metrics,
            "verificationStatus": self.verification_status,
        }


class ReviewItem(db.Model):
    __tablename__ = "review_items"

    id = db.Column(db.String, primary_key=True)
    post_id = db.Column(db.String, db.ForeignKey("posts.id"), nullable=False)
    state = db.Column(db.String, nullable=False, default="pending")
    notes = db.Column(db.Text, nullable=True)
    reviewer = db.Column(db.String, nullable=True)
    reviewed_at = db.Column(db.DateTime, nullable=True)  # REV-002: Track when reviewed
    updated_at = db.Column(db.DateTime, default=datetime.utcnow, onupdate=datetime.utcnow)

    post = db.relationship("Post")

    def to_dict(self) -> Dict:
        return {
            "id": self.id,
            "postId": self.post_id,
            "state": self.state,
            "notes": self.notes,
            "reviewedBy": self.reviewer,  # REV-002: Return as reviewedBy for API
            "reviewedAt": self.reviewed_at.isoformat() if self.reviewed_at else None,  # REV-002
            "updatedAt": self.updated_at.isoformat() if self.updated_at else None,
            "post": self.post.to_dict() if self.post else None,
        }


def _to_naive_datetime(value: Optional[str]) -> datetime:
    if not value:
        return datetime.utcnow()
    normalised = value.replace("Z", "+00:00")
    try:
        dt = datetime.fromisoformat(normalised)
    except ValueError:
        return datetime.utcnow()
    if dt.tzinfo:
        return dt.astimezone(timezone.utc).replace(tzinfo=None)
    return dt


def _compose_content(source: str, title: str, summary: str | None) -> str:
    snippet = summary.strip() if summary else ""
    if snippet:
        return snippet
    return title


def _facebook_avatar(handle: Optional[str]) -> Optional[str]:
    if not handle:
        return None
    username = handle.lstrip("@")
    if not username:
        return None
    return f"https://graph.facebook.com/{username}/picture?type=large&width=200&height=200"


_INGEST_METRICS = {
    "totalIngests": 0,
    "lastIngestMs": 0,
    "lastError": None,
}


# --------------- Structured Logging ---------------
class JsonFormatter(logging.Formatter):
    def format(self, record):  # type: ignore[override]
        base = {
            "level": record.levelname,
            "message": record.getMessage(),
            "time": datetime.utcnow().isoformat(),
        }
        # attach request correlation if present
        req_id = getattr(g, "request_id", None)
        if req_id:
            base["requestId"] = req_id
        if record.exc_info:
            base["excInfo"] = self.formatException(record.exc_info)
        return json.dumps(base, ensure_ascii=False)


handler = logging.StreamHandler()
handler.setFormatter(JsonFormatter())
app.logger.handlers = [handler]
app.logger.setLevel(logging.INFO)


@app.before_request
def _assign_request_id():
    g.request_id = uuid.uuid4().hex
    g._start_time = time.perf_counter()


@app.after_request
def _log_request(resp):
    duration_ms = None
    if hasattr(g, "_start_time"):
        duration_ms = int((time.perf_counter() - g._start_time) * 1000)
    log_payload = {
        "event": "request",
        "method": request.method,
        "path": request.path,
        "status": resp.status_code,
        "durationMs": duration_ms,
    }
    app.logger.info(json.dumps(log_payload))
    return resp


def _hash_article(article: Dict) -> str:
    base = f"{article.get('url','')}|{article.get('title','')}|{article.get('summary','')}"
    return hashlib.sha256(base.encode("utf-8")).hexdigest()


def _sync_posts_for_leader(leader: Leader) -> Tuple[List[Dict], str]:
    """Upsert posts for a leader from Graph API or news sources.

    Prefers Facebook Graph data when enabled and gracefully falls back to
    existing news ingestion. If no upstream data is available, emits a
    localized sample post so the UI is not empty.
    """

    start = time.perf_counter()

    existing_posts: List[Post] = Post.query.filter_by(leader_id=leader.id).all()
    by_link: Dict[str, Post] = {}
    by_platform_id: Dict[str, Post] = {}
    for post in existing_posts:
        metrics = post.metrics or {}
        link = metrics.get("link") if isinstance(metrics, dict) else None
        if link:
            by_link[link] = post
        platform_post_id = metrics.get("platformPostId") if isinstance(metrics, dict) else None
        if platform_post_id:
            by_platform_id[platform_post_id] = post

    avatar_url = _facebook_avatar(leader.handles.get("facebook")) if leader.handles else None
    upserted_posts: List[Post] = []
    origin = "news"

    # Try Twitter/X ingestion first (ING-015 priority)
    twitter_handle = leader.handles.get("twitter") if leader.handles else None
    if TWITTER_ENABLED and twitter_handle:
        try:
            twitter_records = twitter_client.fetch_posts(twitter_handle, TWITTER_LIMIT)
        except Exception as exc:  # noqa: BLE001 - log but continue with fallback
            app.logger.warning("twitter_fetch_failed leader=%s error=%s", leader.name, exc)
        else:
            if twitter_records:
                upserted_posts = _upsert_twitter_posts(
                    leader,
                    twitter_records,
                    by_link,
                    by_platform_id,
                    existing_posts,
                    avatar_url,
                )
                origin = "twitter"

    # Try Facebook Graph if no Twitter posts
    if not upserted_posts:
        graph_handle = leader.handles.get("facebook") if leader.handles else None
        if FACEBOOK_GRAPH_ENABLED and graph_handle:
            try:
                graph_records = facebook_client.fetch_posts(graph_handle, FACEBOOK_GRAPH_LIMIT)
            except Exception as exc:  # noqa: BLE001 - log but continue with fallback
                app.logger.warning("graph_fetch_failed leader=%s error=%s", leader.name, exc)
            else:
                if graph_records:
                    upserted_posts = _upsert_graph_posts(
                        leader,
                        graph_records,
                        by_link,
                        by_platform_id,
                        existing_posts,
                        avatar_url,
                    )
                    origin = "graph"

    if not upserted_posts:
        try:
            articles, origin = fetch_articles(leader.name, POST_LIMIT)
        except Exception as exc:  # noqa: BLE001 - log and surface empty list
            _INGEST_METRICS["lastError"] = str(exc)
            app.logger.exception("ingest_failure leader=%s error=%s", leader.name, exc)
            return [], "error"

        upserted_posts = _upsert_article_posts(
            leader,
            articles,
            origin,
            by_link,
            existing_posts,
            avatar_url,
        )

    if not upserted_posts:
        sample_post = _ensure_sample_post(leader, existing_posts, avatar_url)
        upserted_posts = [sample_post]
        origin = "sample"

    db.session.commit()
    payload = [post.to_dict() for post in upserted_posts]
    duration_ms = int((time.perf_counter() - start) * 1000)
    _INGEST_METRICS["totalIngests"] += 1
    _INGEST_METRICS["lastIngestMs"] = duration_ms
    _INGEST_METRICS["lastError"] = None
    app.logger.info(
        json.dumps(
            {
                "event": "ingest_success",
                "leader": leader.name,
                "origin": origin,
                "articles": len(payload),
                "durationMs": duration_ms,
            }
        )
    )
    return payload, origin


def _upsert_article_posts(
    leader: Leader,
    articles: List[Dict],
    origin: str,
    by_link: Dict[str, Post],
    existing_posts: List[Post],
    avatar_url: Optional[str],
) -> List[Post]:
    now = datetime.utcnow()
    upserted: List[Post] = []

    for article in articles:
        link = article.get("url")
        title = article.get("title", "")
        summary = article.get("summary")
        source = article.get("source", "Unknown")
        timestamp = _to_naive_datetime(article.get("published_at"))
        content = _compose_content(source, title, summary)
        combined_text = f"{title} {summary or ''}".strip()
        sentiment, score = classify_sentiment(combined_text, return_score=True)
        verification = "Verified" if source != "Unknown" else "Needs Review"
        language = article.get("language") or "unknown"
        article_hash = _hash_article(article)

        metrics_base = {
            "likes": 0,
            "comments": 0,
            "shares": 0,
            "source": source,
            "origin": origin,
            "title": title,
            "link": link,
            "avatarUrl": avatar_url,
            "language": language,
            "hash": article_hash,
        }

        if link and link in by_link:
            post = by_link[link]
            if timestamp > post.timestamp:
                post.timestamp = timestamp
            post.content = content
            post.sentiment = sentiment
            existing_metrics = post.metrics or {}
            first_seen = existing_metrics.get("firstSeenAt") or existing_metrics.get("first_seen_at")
            merged = {**metrics_base, **existing_metrics}
            if not first_seen:
                first_seen = post.created_at.isoformat() if post.created_at else now.isoformat()
            merged["firstSeenAt"] = first_seen
            merged["lastSeenAt"] = now.isoformat()
            merged["sentimentScore"] = score
            old_hash = existing_metrics.get("hash")
            revision = existing_metrics.get("revision", 1)
            if old_hash and old_hash != article_hash:
                revision += 1
            merged["revision"] = revision
            post.metrics = merged
            post.verification_status = verification
        else:
            metrics_new = {
                **metrics_base,
                "firstSeenAt": now.isoformat(),
                "lastSeenAt": now.isoformat(),
                "revision": 1,
                "sentimentScore": score,
            }
            post = Post(
                id=str(uuid.uuid4()),
                leader_id=leader.id,
                platform="News",
                content=content,
                timestamp=timestamp,
                sentiment=sentiment,
                metrics=metrics_new,
                verification_status=verification,
            )
            post.leader = leader
            db.session.add(post)
            db.session.flush()
            existing_posts.append(post)
            if link:
                by_link[link] = post
        upserted.append(post)

    return upserted


def _upsert_graph_posts(
    leader: Leader,
    graph_records: List[Dict],
    by_link: Dict[str, Post],
    by_platform_id: Dict[str, Post],
    existing_posts: List[Post],
    avatar_url: Optional[str],
) -> List[Post]:
    now = datetime.utcnow()
    upserted: List[Post] = []

    for record in graph_records:
        platform_post_id = record.get("id")
        message = record.get("message") or ""
        permalink = record.get("permalink_url")
        timestamp = _to_naive_datetime(record.get("created_time"))
        sentiment, score = classify_sentiment(message, return_score=True)
        media_url = record.get("full_picture") or _extract_graph_media_url(record)
        author_avatar = (
            (((record.get("from") or {}).get("picture") or {}).get("data") or {}).get("url")
            or avatar_url
        )
        article_hash = _hash_article({
            "url": permalink or platform_post_id or "",
            "title": message,
            "summary": message,
        })

        metrics_base = {
            "likes": 0,
            "comments": 0,
            "shares": 0,
            "origin": "graph",
            "link": permalink,
            "avatarUrl": author_avatar,
            "mediaUrl": media_url,
            "platformPostId": platform_post_id,
            "language": "unknown",
            "hash": article_hash,
        }

        post: Optional[Post] = None
        if platform_post_id and platform_post_id in by_platform_id:
            post = by_platform_id[platform_post_id]
        elif permalink and permalink in by_link:
            post = by_link[permalink]

        if post:
            if timestamp > post.timestamp:
                post.timestamp = timestamp
            post.content = message or post.content
            post.sentiment = sentiment
            post.platform = "Facebook"
            existing_metrics = post.metrics or {}
            first_seen = existing_metrics.get("firstSeenAt") or existing_metrics.get("first_seen_at")
            merged = {**metrics_base, **existing_metrics}
            if not first_seen:
                first_seen = post.created_at.isoformat() if post.created_at else now.isoformat()
            merged["firstSeenAt"] = first_seen
            merged["lastSeenAt"] = now.isoformat()
            merged["sentimentScore"] = score
            old_hash = existing_metrics.get("hash")
            revision = existing_metrics.get("revision", 1)
            if old_hash and old_hash != article_hash:
                revision += 1
            merged["revision"] = revision
            post.metrics = merged
            if platform_post_id:
                by_platform_id[platform_post_id] = post
            if permalink:
                by_link[permalink] = post
        else:
            metrics_new = {
                **metrics_base,
                "firstSeenAt": now.isoformat(),
                "lastSeenAt": now.isoformat(),
                "revision": 1,
                "sentimentScore": score,
            }
            post = Post(
                id=str(uuid.uuid4()),
                leader_id=leader.id,
                platform="Facebook",
                content=message or "",
                timestamp=timestamp,
                sentiment=sentiment,
                metrics=metrics_new,
                verification_status="Needs Review",
            )
            post.leader = leader
            db.session.add(post)
            db.session.flush()
            existing_posts.append(post)
            if platform_post_id:
                by_platform_id[platform_post_id] = post
            if permalink:
                by_link[permalink] = post

        upserted.append(post)

    return upserted


def _upsert_twitter_posts(
    leader: Leader,
    twitter_records: List[Dict],
    by_link: Dict[str, Post],
    by_platform_id: Dict[str, Post],
    existing_posts: List[Post],
    avatar_url: Optional[str],
) -> List[Post]:
    now = datetime.utcnow()
    upserted: List[Post] = []

    for record in twitter_records:
        platform_post_id = record.get("id")
        text = record.get("text") or ""
        timestamp = _to_naive_datetime(record.get("created_at"))
        sentiment, score = classify_sentiment(text, return_score=True)
        
        # Extract media URL if present
        media_url = None
        if "media" in record and record["media"]:
            media_item = record["media"][0]
            media_url = media_item.get("url") or media_item.get("preview_image_url")
        
        # Get author info
        author = record.get("author", {})
        author_avatar = author.get("profile_image_url") or avatar_url
        
        # Get public metrics
        public_metrics = record.get("public_metrics", {})
        likes = public_metrics.get("like_count", 0)
        retweets = public_metrics.get("retweet_count", 0)
        replies = public_metrics.get("reply_count", 0)
        
        # Construct tweet URL
        username = author.get("username", "")
        permalink = f"https://twitter.com/{username}/status/{platform_post_id}" if username and platform_post_id else None
        
        article_hash = _hash_article({
            "url": permalink or platform_post_id or "",
            "title": text,
            "summary": text,
        })

        metrics_base = {
            "likes": likes,
            "comments": replies,
            "shares": retweets,
            "origin": "twitter",
            "link": permalink,
            "avatarUrl": author_avatar,
            "mediaUrl": media_url,
            "platformPostId": platform_post_id,
            "language": "unknown",
            "hash": article_hash,
        }

        post: Optional[Post] = None
        if platform_post_id and platform_post_id in by_platform_id:
            post = by_platform_id[platform_post_id]
        elif permalink and permalink in by_link:
            post = by_link[permalink]

        if post:
            if timestamp > post.timestamp:
                post.timestamp = timestamp
            post.content = text or post.content
            post.sentiment = sentiment
            post.platform = "Twitter"
            existing_metrics = post.metrics or {}
            first_seen = existing_metrics.get("firstSeenAt") or existing_metrics.get("first_seen_at")
            merged = {**metrics_base, **existing_metrics}
            if not first_seen:
                first_seen = post.created_at.isoformat() if post.created_at else now.isoformat()
            merged["firstSeenAt"] = first_seen
            merged["lastSeenAt"] = now.isoformat()
            merged["sentimentScore"] = score
            old_hash = existing_metrics.get("hash")
            revision = existing_metrics.get("revision", 1)
            if old_hash and old_hash != article_hash:
                revision += 1
            merged["revision"] = revision
            post.metrics = merged
            if platform_post_id:
                by_platform_id[platform_post_id] = post
            if permalink:
                by_link[permalink] = post
        else:
            metrics_new = {
                **metrics_base,
                "firstSeenAt": now.isoformat(),
                "lastSeenAt": now.isoformat(),
                "revision": 1,
                "sentimentScore": score,
            }
            post = Post(
                id=str(uuid.uuid4()),
                leader_id=leader.id,
                platform="Twitter",
                content=text or "",
                timestamp=timestamp,
                sentiment=sentiment,
                metrics=metrics_new,
                verification_status="Needs Review",
            )
            post.leader = leader
            db.session.add(post)
            db.session.flush()
            existing_posts.append(post)
            if platform_post_id:
                by_platform_id[platform_post_id] = post
            if permalink:
                by_link[permalink] = post

        upserted.append(post)

    return upserted


def _ensure_sample_post(
    leader: Leader,
    existing_posts: List[Post],
    avatar_url: Optional[str],
) -> Post:
    for post in existing_posts:
        metrics = post.metrics or {}
        if metrics.get("origin") == "sample":
            return post

    now = datetime.utcnow()
    sample_content = f"आईए {leader.name} की हालिया जनसभाओं और अभियानों पर नज़र रखें — वास्तविक पोस्ट उपलब्ध होते ही यहाँ दिखाई देंगे।"
    metrics = {
        "likes": 0,
        "comments": 0,
        "shares": 0,
        "source": "Sample",
        "origin": "sample",
        "language": "hi",
        "avatarUrl": avatar_url,
        "firstSeenAt": now.isoformat(),
        "lastSeenAt": now.isoformat(),
        "revision": 1,
    }

    post = Post(
        id=str(uuid.uuid4()),
        leader_id=leader.id,
        platform="Facebook",
        content=sample_content,
        timestamp=now,
        sentiment="Neutral",
        metrics=metrics,
        verification_status="Needs Review",
    )
    post.leader = leader
    db.session.add(post)
    db.session.flush()
    existing_posts.append(post)
    return post


def _extract_graph_media_url(record: Dict) -> Optional[str]:
    attachments = ((record.get("attachments") or {}).get("data") or [])
    for attachment in attachments:
        media = attachment.get("media") or {}
        image = media.get("image") or {}
        for key in ("src", "url"):
            if key in image:
                return image[key]
        if "source" in media:
            return media["source"]
        if attachment.get("url"):
            return attachment["url"]
    return None


def _admin_serializer() -> URLSafeTimedSerializer:
    return URLSafeTimedSerializer(ADMIN_JWT_SECRET, salt="amber-admin-token")


def generate_admin_token(admin_id: str, role: str = "admin") -> str:
    return _admin_serializer().dumps({"admin": admin_id, "role": role})


def _verify_admin_token(token: str) -> Optional[Dict]:
    serializer = _admin_serializer()
    try:
        payload = serializer.loads(token, max_age=ADMIN_JWT_TTL)
    except (SignatureExpired, BadSignature):
        return None
    if not isinstance(payload, dict) or "admin" not in payload:
        return None
    # Ensure role is present, default to "admin" for backward compatibility
    if "role" not in payload:
        payload["role"] = "admin"
    return payload


def ingest_x_posts(leader_id: str) -> List[Dict]:
    """
    Ingest posts from Twitter/X for a specific leader (ING-012).
    
    Args:
        leader_id: Leader ID to fetch X posts for
    
    Returns:
        List of ingested post dictionaries
    """
    leader = db.session.get(Leader, leader_id)
    if not leader:
        return []
    
    # Check if leader has X handle
    x_handle = leader.handles.get("x") if leader.handles else None
    if not x_handle:
        return []
    
    # Get existing posts to check for duplicates
    existing_posts = Post.query.filter_by(leader_id=leader.id).all()
    by_external_id: Dict[str, Post] = {}
    for post in existing_posts:
        metrics = post.metrics or {}
        external_id = metrics.get("externalId") if isinstance(metrics, dict) else None
        if external_id:
            by_external_id[external_id] = post
    
    try:
        # Create X API client and fetch timeline
        client = x_client.create_client()
        result = client.fetch_user_timeline(x_handle, max_results=X_INGEST_LIMIT)
        
        upserted_posts: List[Post] = []
        
        for x_post in result.get("posts", []):
            external_id = x_post["id"]
            
            # Skip if already exists (deduplication)
            if external_id in by_external_id:
                continue
            
            # Parse timestamp
            timestamp = datetime.fromisoformat(x_post["created_at"].replace("Z", "+00:00"))
            
            # Get first media URL if available
            media_urls = x_post.get("media_urls", [])
            media_url = media_urls[0] if media_urls else None
            
            # Classify sentiment
            sentiment_label = classify_sentiment(x_post["text"])
            
            # Create post
            post = Post(
                id=str(uuid.uuid4()),
                leader_id=leader.id,
                platform="X",
                content=x_post["text"],
                timestamp=timestamp,
                sentiment=sentiment_label,
                metrics={
                    "origin": "x",
                    "externalId": external_id,
                    "avatarUrl": x_post.get("avatar"),
                    "mediaUrl": media_url,
                    "author": x_post.get("author"),
                    "source": "Twitter/X",
                    "language": "en"  # TODO: Add language detection
                }
            )
            
            db.session.add(post)
            upserted_posts.append(post)
        
        # Commit all posts
        if upserted_posts:
            db.session.commit()
        
        return [post.to_dict() for post in upserted_posts]
        
    except Exception as exc:
        app.logger.warning("x_ingest_failed leader=%s error=%s", leader.name, exc)
        return []


def seed_data() -> None:
    if Leader.query.count() > 0:
        return

    leaders_payload = [
        {
            "name": "Vishnu Deo Sai",
<<<<<<< HEAD
            "handles": {"facebook": "@vishnudeosai1", "x": "vishnudeosai1"},
=======
            "handles": {"facebook": "@vishnudeosai1", "twitter": "@vishnudeosai"},
>>>>>>> 4ffc4e75
            "tracking_topics": ["tribal welfare", "state development", "governance"],
        },
        {
            "name": "Laxmi Rajwade",
            "handles": {"facebook": "@laxmirajwadebjp", "x": "laxmirajwadebjp"},
            "tracking_topics": ["women empowerment", "public health", "local issues"],
        },
        {
            "name": "Ramvichar Netam",
            "handles": {"facebook": "@RamvicharNetamB.J.P", "x": "RamvicharNetam"},
            "tracking_topics": ["agriculture", "rural development", "policy making"],
        },
        {
            "name": "O. P. Choudhary",
            "handles": {"facebook": "@OPChoudhary.India", "x": "OPChoudhary_BJP"},
            "tracking_topics": ["education reform", "finance", "urban development"],
        },
        {
            "name": "Lakhan Lal Dewangan",
            "handles": {"facebook": "@lakhanlal.dewangan", "x": "lakhanlaldew"},
            "tracking_topics": ["industrial policy", "infrastructure", "skill development"],
        },
        {
            "name": "S. B. Jaiswal",
            "handles": {"facebook": "@sbjaiswalbjp", "x": "sbjaiswalbjp"},
            "tracking_topics": ["youth outreach", "party organisation", "campaign strategy"],
        },
        {
            "name": "Arun Sao",
            "handles": {"facebook": "@arunsaobjp", "x": "arunsaobjp"},
            "tracking_topics": ["organisation building", "governance", "public welfare"],
        },
        {
            "name": "Tank Ram Verma",
            "handles": {"facebook": "@tankramvermaofficial", "x": "tankramverma"},
            "tracking_topics": ["rural development", "tribal welfare", "healthcare"],
        },
        {
            "name": "Dayal Das Baghel",
            "handles": {"facebook": "@Dayaldasbaghel70", "x": "dayaldasbaghel"},
            "tracking_topics": ["cultural heritage", "tourism", "community programs"],
        },
        {
            "name": "Vijay Ratan",
            "handles": {"facebook": "@vijayratancg", "x": "vijayratancg"},
            "tracking_topics": ["grassroots mobilisation", "education", "rural infrastructure"],
        },
        {
            "name": "Kedar Kashyap",
            "handles": {"facebook": "@kedarkashyapofficial", "x": "kedarkashyap"},
            "tracking_topics": ["tribal affairs", "education", "public health"],
        },
    ]

    for payload in leaders_payload:
        leader = Leader(
            id=str(uuid.uuid4()),
            name=payload["name"],
            handles=payload["handles"],
            tracking_topics=payload["tracking_topics"],
        )
        db.session.add(leader)
    db.session.commit()

    for leader in Leader.query.all():
        _sync_posts_for_leader(leader)


def serialize_dashboard() -> Dict:
    if Post.query.count() == 0:
        for leader in Leader.query.all():
            _sync_posts_for_leader(leader)
    leaders = [leader.to_dict() for leader in Leader.query.order_by(Leader.created_at.desc()).all()]
    posts = [post.to_dict() for post in Post.query.order_by(Post.timestamp.desc()).all()]
    return {"leaders": leaders, "posts": posts}


BUILD_INFO = {
    "commit": os.getenv("GIT_COMMIT", "unknown"),
    "version": os.getenv("APP_VERSION", "0.1.0"),
    "buildTime": os.getenv("BUILD_TIME", "unknown"),
}


@app.route("/api/admin/ping", methods=["GET"])
def admin_ping():
    auth_header = request.headers.get("Authorization", "")
    if not auth_header.startswith("Bearer "):
        return jsonify({"error": "unauthorized"}), 401
    token = auth_header.split(" ", 1)[1].strip()
    payload = _verify_admin_token(token)
    if not payload:
        return jsonify({"error": "unauthorized"}), 401
    return jsonify({"status": "ok", "admin": payload["admin"]})


@app.route("/api/admin/token", methods=["POST"])
def admin_token():
    payload = request.get_json(silent=True) or {}
    admin_id = payload.get("adminId")
    secret = payload.get("secret")

    if not admin_id:
        return jsonify({"error": "invalid_request", "details": "adminId is required"}), 400
    if not secret:
        return jsonify({"error": "invalid_request", "details": "secret is required"}), 400
    if secret != ADMIN_BOOTSTRAP_SECRET:
        return jsonify({"error": "unauthorized"}), 401

    token = generate_admin_token(admin_id)
    return jsonify({"token": token, "expiresIn": ADMIN_JWT_TTL})


@app.errorhandler(Exception)
def handle_uncaught_exception(exc: Exception):
    status = 500
    if isinstance(exc, HTTPException):
        status = exc.code or 500

    request_id = getattr(g, "request_id", None)
    log_payload = {
        "event": "error",
        "method": request.method,
        "path": request.path,
        "status": status,
        "error": str(exc),
        "requestId": request_id,
        "exceptionType": exc.__class__.__name__,
    }
    app.logger.error(json.dumps(log_payload), exc_info=exc)

    if isinstance(exc, HTTPException):
        response = exc.get_response()
        response.data = json.dumps(
            {
                "error": (exc.name or "http_error").lower().replace(" ", "_"),
                "status": status,
                "message": exc.description,
                "requestId": request_id,
            }
        )
        response.content_type = "application/json"
        return response

    return (
        jsonify(
            {
                "error": "internal_server_error",
                "status": status,
                "requestId": request_id,
            }
        ),
        status,
    )


@app.route("/api/health", methods=["GET"])
def health_check():
    leader_count = Leader.query.count()
    post_count = Post.query.count()
    review_count = ReviewItem.query.count()
    latest_post = (
        Post.query.order_by(Post.timestamp.desc()).first()
        if post_count > 0
        else None
    )
    return {
        "status": "ok",
        "timestamp": datetime.utcnow().isoformat(),
        "stats": {
            "leaders": leader_count,
            "posts": post_count,
            "reviewItems": review_count,
            "latestPostTimestamp": latest_post.timestamp.isoformat() if latest_post else None,
            "totalIngests": _INGEST_METRICS["totalIngests"],
            "lastIngestMs": _INGEST_METRICS["lastIngestMs"],
        },
        "build": BUILD_INFO,
    }


@app.route("/api/metrics", methods=["GET"])
def metrics():  # simple in-memory metrics exposition
    return jsonify({
        "ingest": _INGEST_METRICS,
        "uptimeSeconds": int((datetime.utcnow() - START_TIME).total_seconds()),
    })


@app.route("/api/sentiment/batch", methods=["POST"])
def sentiment_batch():
    payload = request.get_json(force=True)
    texts = payload.get("texts", [])
    if not isinstance(texts, list):
        return jsonify({"error": "texts must be a list"}), 400
    results = []
    for t in texts:
        label, score = classify_sentiment(t or "", return_score=True)
        results.append({"text": t, "sentiment": label, "score": score})
    return jsonify({"results": results})


@app.route("/api/dashboard", methods=["GET"])
def get_dashboard():
    return jsonify(serialize_dashboard())


@app.route("/api/leaders", methods=["GET"])
def list_leaders():
    leaders = [leader.to_dict() for leader in Leader.query.order_by(Leader.created_at.desc()).all()]
    return jsonify(leaders)


@app.route("/api/leaders", methods=["POST"])
def create_leader():
    payload = request.get_json(force=True)
    name = payload.get("name")
    handles = payload.get("handles", {})
    tracking_topics = payload.get("trackingTopics", [])

    if not name:
        return jsonify({"error": "name is required"}), 400

    leader = Leader(
        id=str(uuid.uuid4()),
        name=name,
        handles=handles,
        tracking_topics=tracking_topics,
    )
    db.session.add(leader)
    db.session.commit()

    _sync_posts_for_leader(leader)

    return jsonify(leader.to_dict()), 201


@app.route("/api/leaders/<leader_id>", methods=["DELETE"])
def delete_leader(leader_id: str):
    leader = db.session.get(Leader, leader_id)
    if not leader:
        return jsonify({"error": "Leader not found"}), 404

    db.session.delete(leader)
    db.session.commit()
    return jsonify({"success": True})


@app.route("/api/leaders/<leader_id>/refresh", methods=["POST"])
def refresh_leader(leader_id: str):
    leader = db.session.get(Leader, leader_id)
    if not leader:
        return jsonify({"error": "Leader not found"}), 404

    posts, origin = _sync_posts_for_leader(leader)
    return jsonify({"posts": posts, "origin": origin})


@app.route("/api/posts", methods=["GET"])
def list_posts():
    leader_id = request.args.get("leaderId")
    query = Post.query
    if leader_id:
        query = query.filter_by(leader_id=leader_id)
    posts = [post.to_dict() for post in query.order_by(Post.timestamp.desc()).all()]
    return jsonify(posts)


@app.route("/api/posts/paginated", methods=["GET"])
def list_posts_paginated():
    """Cursor-based paginated posts list.

    Query params:
        leaderId (optional) - filter by leader
        limit (optional, int) - max items (default 25, max 100)
        before (optional ISO timestamp) - return posts with timestamp strictly before this
    Response:
        {"items": [...], "nextCursor": <iso or null>, "hasMore": bool}
    """
    leader_id = request.args.get("leaderId")
    limit_raw = request.args.get("limit", "25")
    before_raw = request.args.get("before")

    try:
        limit = min(max(int(limit_raw), 1), 100)
    except ValueError:
        limit = 25

    query = Post.query
    if leader_id:
        query = query.filter_by(leader_id=leader_id)
    if before_raw:
        try:
            before_dt = _to_naive_datetime(before_raw)
            query = query.filter(Post.timestamp < before_dt)
        except Exception:  # noqa: BLE001
            pass

    ordered = query.order_by(Post.timestamp.desc()).limit(limit + 1).all()
    has_more = len(ordered) > limit
    items = ordered[:limit]
    next_cursor = items[-1].timestamp.isoformat() if has_more and items else None
    payload = {
        "items": [p.to_dict() for p in items],
        "nextCursor": next_cursor,
        "hasMore": has_more,
    }
    return jsonify(payload)


@app.route("/api/posts", methods=["POST"])
def create_post():
    payload = request.get_json(force=True)
    leader_id = payload.get("leaderId")
    leader = db.session.get(Leader, leader_id)
    if not leader:
        return jsonify({"error": "Leader not found"}), 404

    post = Post(
        id=str(uuid.uuid4()),
        leader_id=leader_id,
        platform=payload.get("platform", "News"),
        content=payload.get("content", ""),
        timestamp=_to_naive_datetime(payload.get("timestamp")),
        sentiment=payload.get("sentiment", "Neutral"),
        metrics=payload.get("metrics", {"likes": 0, "comments": 0, "shares": 0}),
        verification_status=payload.get("verificationStatus", "Needs Review"),
    )
    db.session.add(post)

    if payload.get("requiresReview"):
        review_item = ReviewItem(id=str(uuid.uuid4()), post=post, state="pending", notes=payload.get("reviewNotes"))
        db.session.add(review_item)

    db.session.commit()
    return jsonify(post.to_dict()), 201


@app.route("/api/posts/<post_id>", methods=["PUT"])
def update_post(post_id: str):
    payload = request.get_json(force=True)
    post = db.session.get(Post, post_id)
    if not post:
        return jsonify({"error": "Post not found"}), 404

    post.content = payload.get("content", post.content)
    post.sentiment = payload.get("sentiment", post.sentiment)
    post.metrics = payload.get("metrics", post.metrics)
    post.verification_status = payload.get("verificationStatus", post.verification_status)
    db.session.commit()

    return jsonify(post.to_dict())


@app.route("/api/posts/<post_id>", methods=["DELETE"])
def delete_post(post_id: str):
    post = db.session.get(Post, post_id)
    if not post:
        return jsonify({"error": "Post not found"}), 404

    ReviewItem.query.filter_by(post_id=post_id).delete()
    db.session.delete(post)
    db.session.commit()
    return jsonify({"success": True})


@app.route("/api/review", methods=["GET"])
def list_review_items():
    items = [item.to_dict() for item in ReviewItem.query.order_by(ReviewItem.updated_at.desc()).all()]
    return jsonify(items)


def _update_review_state(review_id: str, state: str, notes: Optional[str] = None, reviewer: Optional[str] = None) -> Optional[ReviewItem]:
    item = db.session.get(ReviewItem, review_id)
    if not item:
        return None
    item.state = state
    if notes is not None:
        item.notes = notes
    # REV-002: Capture reviewer identity and timestamp
    if reviewer is not None:
        item.reviewer = reviewer
        item.reviewed_at = datetime.utcnow()
    db.session.commit()
    return item


@app.route("/api/review/<review_id>/approve", methods=["POST"])
@require_auth(allowed_roles=["admin", "reviewer"])
def approve_review(review_id: str):
    # REV-002: Extract reviewer identity from auth payload
    reviewer_id = g.auth_payload.get("admin") if hasattr(g, "auth_payload") else None
    item = _update_review_state(review_id, "approved", reviewer=reviewer_id)
    if not item:
        return jsonify({"error": "Review item not found"}), 404
    return jsonify(item.to_dict())


@app.route("/api/review/<review_id>/reject", methods=["POST"])
@require_auth(allowed_roles=["admin", "reviewer"])
def reject_review(review_id: str):
    payload = request.get_json(silent=True) or {}
    # REV-002: Extract reviewer identity from auth payload
    reviewer_id = g.auth_payload.get("admin") if hasattr(g, "auth_payload") else None
    item = _update_review_state(review_id, "rejected", payload.get("notes"), reviewer=reviewer_id)
    if not item:
        return jsonify({"error": "Review item not found"}), 404
    return jsonify(item.to_dict())


def init_db() -> None:
    db.create_all()
    seed_data()


START_TIME = datetime.utcnow()
with app.app_context():
    init_db()


if __name__ == "__main__":
    with app.app_context():
        init_db()
    app.run(debug=True)<|MERGE_RESOLUTION|>--- conflicted
+++ resolved
@@ -19,11 +19,7 @@
 from news_sources import fetch_articles
 from sentiment import classify_sentiment
 import facebook_client
-<<<<<<< HEAD
 import x_client
-=======
-import twitter_client
->>>>>>> 4ffc4e75
 from itsdangerous import BadSignature, SignatureExpired, URLSafeTimedSerializer
 import logging
 
@@ -31,13 +27,8 @@
 POST_LIMIT = int(os.getenv("NEWS_POST_LIMIT", "6"))
 FACEBOOK_GRAPH_ENABLED = os.getenv("FACEBOOK_GRAPH_ENABLED", "0").lower() in {"1", "true", "yes", "on"}
 FACEBOOK_GRAPH_LIMIT = int(os.getenv("FACEBOOK_GRAPH_LIMIT", "10"))
-<<<<<<< HEAD
 X_INGEST_ENABLED = os.getenv("X_INGEST_ENABLED", "false").lower() in {"1", "true", "yes", "on"}
 X_INGEST_LIMIT = int(os.getenv("X_INGEST_LIMIT", "10"))
-=======
-TWITTER_ENABLED = os.getenv("TWITTER_ENABLED", "0").lower() in {"1", "true", "yes", "on"}
-TWITTER_LIMIT = int(os.getenv("TWITTER_LIMIT", "10"))
->>>>>>> 4ffc4e75
 ADMIN_JWT_SECRET = os.getenv("ADMIN_JWT_SECRET", "amber-dev-secret")
 ADMIN_JWT_TTL = int(os.getenv("ADMIN_JWT_TTL", "3600"))
 ADMIN_BOOTSTRAP_SECRET = os.getenv("ADMIN_BOOTSTRAP_SECRET", ADMIN_JWT_SECRET)
@@ -836,11 +827,7 @@
     leaders_payload = [
         {
             "name": "Vishnu Deo Sai",
-<<<<<<< HEAD
             "handles": {"facebook": "@vishnudeosai1", "x": "vishnudeosai1"},
-=======
-            "handles": {"facebook": "@vishnudeosai1", "twitter": "@vishnudeosai"},
->>>>>>> 4ffc4e75
             "tracking_topics": ["tribal welfare", "state development", "governance"],
         },
         {
